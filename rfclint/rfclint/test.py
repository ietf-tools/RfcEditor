--- conflicted
+++ resolved
@@ -211,16 +211,11 @@
     def test_error_one(self):
         "" " Do basic quiet spell checking "" "
         check_process(self, [sys.executable, "run.py", "--spell-window=0",
-<<<<<<< HEAD
-                             "Tests/spell.xml"],
-                      "Results/spell-01.out", "Results/spell-01.err", None, None)
-    """
-=======
                              "--color=none", "Tests/spell.xml"],
                       "Results/spell-01.out",
                       "Results/spell-01.err" if os.name == 'nt'
                       else "Results/spell-01-60.err", None, None)
->>>>>>> 68072b19
+    """
 
     def test_add_context(self):
         """ Do basic quiet spell checking """
