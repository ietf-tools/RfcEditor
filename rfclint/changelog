rfclint (0.5.15) distribution(s); urgency=low

<<<<<<< HEAD
	* Use the name parameter of soucecode for a file name

-- Jim Schaad <ietf@augustcellars.com>  Wed 1 May 2019 12:00:00 -0700
=======
	* Add svgcheck to rfclint

-- Jim Schaad <ietf@augustcellars.com>  Sat 1 Jun 2019 12:00:00 -0700
>>>>>>> 065c2204

rfclint (0.5.14) distribution(s); urgency=low

	* Clean up so that pyflakes is happy

-- Jim Schaad <ietf@augustcellars.com>  Sun 21 Apr 2019 12:00:00 -0700

rfclint (0.5.11) distribution(s); urgency=low

	* Aspell does not permit numbers to be part of words while Python does.  Change the matching patterns so that numbers are not part of words.
	* Change some messages from warnings to info

-- Jim Schaad <ietf@augustcellars.com>  Wed 19 Dec 2018 12:00:00 -0700

rfclint (0.5.10) distribution(s); urgency=low

	* Add --skip-code and --skip-artwork options to not do spell and duplicate checking on these elements.
	* Preserve all of the whitespace in the source file when emitting the output file
	* Fix an issue where some text was not spell and dup checked (tail of a cref)
	* Add output comment for ABFN and XML checking not occuring because it was not needed

-- Jim Schaad <ietf@augustcellars.com>  Mon 3 Sept 2018 12:00:00 -0700

rfclint (0.5.8) distribution(s); urgency=low

	* Curses and Python 2.7 does not allow for any character above 128.  Remove all characters above that point
	* Expand help on some options

-- Jim Schaad <ietf@augustcellars.com>  Wed 11 July 2018 12:00:00 -0700

rfclint (0.5.8) distribution(s); urgency=low

	* Deal with curses and sections that are too big
	* Center context text when doing spell and duplicate checking
	* Fix bug when no spelling suggestions are present
	* Change undefined symbol errors for ABNF from error to warnings.

-- Jim Schaad <ietf@augustcellars.com>  Mon 9 July 2018 12:00:00 -0700

rfclint (0.5.6) distribution(s); urgency=low

	* Correct code to do checking of XML code fragments

-- Jim Schaad <ietf@augustcellars.com>  Mon 2 July 2018 12:00:00 -0700

rfclint (0.5.5) distribution(s); urgency=low

	* Separate duplicate detection from spell checking
	* Implement interactive duplicate detection both with and without curses
	* Implement interactive spell checking both with and without curses

-- Jim Schaad <ietf@augustcellars.com>  Tue 11 Jan 2018 12:00:00 -0700

rfclint (0.5.3) distribution(s); urgency=low

	* Display platform name when bap is not installed.
	* Correct cache clearing code

-- Jim Schaad <ietf@augustcellars.com>  Thur 26 Apr 2018 12:00:00 -0700

rfclint (0.5.2) distribution(s); urgency=low

	* Add test case for v2 dtd path searching

-- Jim Schaad <ietf@augustcellars.com>  Fri 30 Mar 2018 12:00:00 -0700

rfclint (0.5.1) distribution(s); urgency=low

	* Set up to all for publishing to PyPI

-- Jim Schaad <ietf@augustcellars.com>  Sun XX Mar 2018 19:00:00 -0800

rfclint (0.5.0) distribution(s); urgency=urgency

	* If ANBF program not found, then wrong name was printed
	* Allow for both hunspell and aspell to be used for spell checking
	* On windows, do not require the .exe extension to be specified
	* Enable characters outside of the ASCII range to be spell checked
	  This is not supported on all platforms and with all spell programs

-- Jim Schaad <ietf@augustcellars.com>  Sun 25 Feb 2018 19:00:00 -0800

rfclint (0.0.3) distribution(s); urgency=urgency

	* Handle errors when an executable is missing better
	* Add the ability for having personal and additional dictionaries.

-- Jim Schaad <ietf@augustcellars.com>  Sun 11 Feb 2018 19:00:00 -0800


rfclint (0.0.2) distribution(s); urgency=urgency

	* Create the initial simple version
	* Create python setup program

-- Jim Schaad <ietf@augustcellars.com>  Fri 26 Jan 2018 09:00:00 -0800
<|MERGE_RESOLUTION|>--- conflicted
+++ resolved
@@ -1,14 +1,8 @@
 rfclint (0.5.15) distribution(s); urgency=low
 
-<<<<<<< HEAD
-	* Use the name parameter of soucecode for a file name
-
--- Jim Schaad <ietf@augustcellars.com>  Wed 1 May 2019 12:00:00 -0700
-=======
 	* Add svgcheck to rfclint
 
 -- Jim Schaad <ietf@augustcellars.com>  Sat 1 Jun 2019 12:00:00 -0700
->>>>>>> 065c2204
 
 rfclint (0.5.14) distribution(s); urgency=low
 
