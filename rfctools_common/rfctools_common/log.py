--- conflicted
+++ resolved
@@ -29,11 +29,6 @@
 
 
 def write_to(file, unicodeString):
-<<<<<<< HEAD
-    if six.PY2:
-        # file.write(unicodeString.encode(logging_codePage))
-        file.write(unicodeString)
-=======
     if os.name == 'nt':
         if six.PY2:
             if isinstance(file, io.StringIO):
@@ -41,8 +36,10 @@
             else:
                 file.write(unicodeString.encode(logging_codePage))
         else:
-            file.buffer.write(unicodeString.encode(logging_codePage))
->>>>>>> 55b05873
+            if isinstance(file, io.StringIO):
+                file.write(unicodeString)
+            else:
+                file.buffer.write(unicodeString.encode(logging_codePage))
     else:
         if six.PY2:
             if isinstance(file, io.StringIO):
