--- conflicted
+++ resolved
@@ -34,14 +34,6 @@
 CACHE_PREFIX = ''
 NET_SUBDIRS  = ['bibxml', 'bibxml2', 'bibxml3', 'bibxml4', 'bibxml5']
 
-<<<<<<< HEAD
-def SetCache(newCache):
-    global CACHES
-    CACHES = newCache
-
-def GetCache():
-    return CACHES
-=======
 Default_options = Values(defaults={
     'verbose':False,
     'no_network':False,
@@ -50,7 +42,12 @@
     'quiet':False
 })
 
->>>>>>> 808dc6fb
+def SetCache(newCache):
+    global CACHES
+    CACHES = newCache
+
+def GetCache():
+    return CACHES
 
 class XmlRfcError(Exception):
     """ Application XML errors with positional information
