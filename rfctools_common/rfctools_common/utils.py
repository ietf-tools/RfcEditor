# --------------------------------------------------
# Copyright The IETF Trust 2011, All Rights Reserved
# --------------------------------------------------

# Internal utitlity functions.  Not meant for public usage.

import re
import textwrap
import lxml.etree

try:
    import debug
    assert debug
except ImportError:
    pass

from rfctools_common import log


class MyTextWrapper(textwrap.TextWrapper):
    """ Subclass that overrides a few things in the standard implementation """
    def __init__(self, **kwargs):
        textwrap.TextWrapper.__init__(self, **kwargs)

        # Override wrapping regex, preserve '/' before linebreak
        self.wordsep_re = re.compile(
            u'('
            u'[ \t\n\r\f\v]+|'                                  # any ASCII whitespace
            u'[^\\s-]*\\w+/(?=[A-Za-z]\\w*)|'                   # forward-slash separated words
            u'[^\\s-]*\\w+[^0-9\\s]-(?=\\w+[^0-9\\s])|'         # hyphenated words
            u'''(?<=[\\w\\!"'\\&\\.\\,\\?])-{2,}(?=\\w))'''     # em-dash
            u'(?![\u2060|\u200B])')                             # UNLESS &wj; or &zwbs; or &nbsp;

        self.wordsep_re_uni = re.compile(self.wordsep_re.pattern, re.U)

        # Override end of line regex, double space after '].'
        self.sentence_end_re = re.compile(r'[A-Za-z0-9\>\]\)\"\']'  # letter, end parentheses
                            r'[\.\!\?]'     # sentence-ending punct.
                            r'[\"\'\)\]]?'  # optional end-of-quote, end parentheses
                            r'\Z')          # end of chunk

        # Exceptions which should not be treated like end-of-sentence
        self.not_sentence_end_re = re.compile(
            #  start of string or non-alpha character
            r'(^|\s)'
            r'('
            #  Single uppercase letter, dot, enclosing parentheses or quotes
            r'\.[\]\)\'"]*'
            #  Tla with leading uppercase, and special cases
            #  (Note: v1 spelled out Fig, Tbl, Mrs, Drs, Rep, Sen, Gov, Rev, Gen, Col, Maj and Cap,
            #  but those are redundant with the Tla regex.)
            r'|([A-Z][a-z][a-z]|Eq|[Cc]f|vs|resp|viz|ibid|[JS]r|M[rs]|Messrs|Mmes|Dr|Profs?|St|Lt|i\.e)\.'
            r')\Z'  # trailing dot, end of group and end of chunk
        )

        # Start of next sentence regex
        self.sentence_start_re = re.compile("^[\"'([]*[A-Z]")

        # XmlCharRef replacements that occur AFTER line breaking logic
        self.post_break_replacements = {
            u'\u2060': '',    # wj
            u'\u200B': '',    # zwsp
        }

        self.break_on_hyphens = True

    def _fix_sentence_endings(self, chunks):
        """_fix_sentence_endings(chunks : [string])

        Correct for sentence endings buried in 'chunks'.  Eg. when the
        original text contains "... foo.\nBar ...", munge_whitespace()
        and split() will convert that to [..., "foo.", " ", "Bar", ...]
        which has one too few spaces; this method simply changes the one
        space to two.
        """
        i = 0
        patsearch = self.sentence_end_re.search
        skipsearch = self.not_sentence_end_re.search
        startsearch = self.sentence_start_re.search
        while i < len(chunks) - 2:
            if (chunks[i + 1] == " " and patsearch(chunks[i]) and
                skipsearch(chunks[i]) is None and
                startsearch(chunks[i + 2])):

                chunks[i + 1] = "  "
                i += 2
            else:
                i += 1

    def replace(self, text):
        """ Replace control entities with the proper character
            after breaking has occured.
        """
        for key, val in self.post_break_replacements.items():
            text = re.sub(re.escape(key), val, text)
        return text

    def wrap(self, text, initial_indent='', subsequent_indent='',
             fix_doublespace=True, fix_sentence_endings=True, drop_whitespace=True):
        """ Mirrored implementation of wrap which replaces characters properly
            also lets you easily specify indentation on the fly
        """
        # Set indentation
        self.initial_indent = initial_indent
        self.subsequent_indent = subsequent_indent
        self.fix_sentence_endings = fix_sentence_endings
        self.drop_whitespace = drop_whitespace

        # Original implementation
        text = self._munge_whitespace(text)

        # Maybe remove double (and more) spaces, except when they might be between sentences
        if fix_doublespace:
            text = re.sub("([^].!?])  +", r"\1 ", text)
            text = re.sub("([.!?])   +", r"\1  ", text)

        # prevent breaking "Section N.N" and "Appendix X.X"
        text = re.sub("(Section|Appendix|Figure|Table) ", u"\\1\u00A0", text)

        # Replace some characters after splitting has occured
        parts = self._split(text)
        chunks = []
        max_word_len = self.width - len(subsequent_indent)
        for chunk in parts:
            chunk2 = self.replace(chunk)
            if len(chunk2) > max_word_len:
                chunk2 = chunk.replace(u'\u200B', '')
                bits = self._split(chunk2)
                for bit in bits:
                    chunk3 = self.replace(bit)
                    if len(chunk3) > max_word_len:
                        chunks += self._split(chunk3)
                    else:
                        chunks += [chunk3]
            else:
                chunks += [chunk2]

        # Original implementation
        if self.fix_sentence_endings:
            self._fix_sentence_endings(chunks)
        return self._wrap_chunks(chunks)

    def fill(self, *args, **kwargs):
        return "\n".join(self.wrap(*args, **kwargs))


def justify_inline(left_str, center_str, right_str, width=72):
    """ Takes three string arguments and outputs a single string with the
        arguments left-justified, centered, and right-justified respectively.

        Raises a warning if the combined length of the three strings is
        greater than the width, and trims the longest string
    """
    strings = [left_str.rstrip(), center_str.strip(), right_str.strip()]
    sumwidth = sum([len(s) for s in strings])
    if sumwidth > width:
        # Trim longest string
        longest_index = strings.index(max(strings, key=len))
        log.warn('The inline string was truncated because it was '
                 'too long:\n  ' + strings[longest_index])
        strings[longest_index] = strings[longest_index][:-(sumwidth - width)]

    if len(strings[1]) % 2 == 0:
        center = strings[1].center(width)
    else:
        center = strings[1].center(width + 1)
    right = strings[2].rjust(width)
    output = list(strings[0].ljust(width))
    for i, char in enumerate(output):
        if center[i] != ' ':
            output[i] = center[i]
        elif right[i] != ' ':
            output[i] = right[i]
    return ''.join(output)


def formatXmlWhitespace(tree):
    """ Traverses an lxml.etree ElementTree and properly formats whitespace

        We replace newlines with single spaces, unless it ends with a
        period then we replace the newline with two spaces.
    """
    for element in tree.iter():
        # Preserve formatting on artwork
<<<<<<< HEAD
        if element.tag is lxml.etree.Comment:
=======
        if element.tag == lxml.etree.Comment:
>>>>>>> a436e74c
            continue
        if element.tag != 'artwork' and element.tag != 'sourcecode':
            if element.text is not None:
                element.text = re.sub(r'\s*\n\s*', ' ',
                                      re.sub(r'\.\s*\n\s*', '.  ',
                                             element.text.lstrip()))

            if element.tail is not None:
                element.tail = re.sub(r'\s*\n\s*', ' ',
                                      re.sub(r'\.\s*\n\s*', '.  ',
                                             element.tail))


def ascii_split(text):
    """ We have unicode strings, but we want to split only on the ASCII
        whitespace characters so that nbsp does not get split.
    """

    if isinstance(text, type('')):
        return text.split()
    return re.split("[ \t\n\r\f\v]+", text)


# ----------------------------------------------------------------------
# Base conversions.
# From http://tech.vaultize.com/2011/08/python-patterns-number-to-base-x-and-the-other-way/

DEFAULT_DIGITS = '0123456789abcdefghijklmnopqrstuvwxyzABCDEFGHIJKLMNOPQRSTUVWXYZ'


def num_to_baseX(num, digits=DEFAULT_DIGITS):
    if num < 0:
        return '-' + num_to_baseX(-num)
    if num == 0:
        return digits[0]
    X = len(digits)
    s = ''
    while num > 0:
        s = digits[num % X] + s
        num //= X

    return s


def baseX_to_num(s, digits=DEFAULT_DIGITS):
    if s[0] == '-':
        return -1 * baseX_to_num(s[1:])
    ctopos = dict([(c, pos) for pos, c in enumerate(digits)])
    X = len(digits)
    num = 0
    for c in s:
        num = num * X + ctopos[c]
    return num

# ----------------------------------------------------------------------
# Use the generic base conversion to create list letters


def int2letter(num):
    return num_to_baseX(num, "abcdefghijklmnopqrstuvwxyz")


def int2roman(number):
    numerals = {
        1: "i",
        4: "iv",
        5: "v",
        9: "ix",
        10: "x",
        40: "xl",
        50: "l",
        90: "xc",
        100: "c",
        400: "cd",
        500: "d",
        900: "cm",
        1000: "m"
    }
    result = ""
    for value, numeral in sorted(numerals.items(), reverse=True):
        while number >= value:
            result += numeral
            number -= value
    return result


def urlkeep(text):
    """ Insert word join XML entities on forward slashes and hyphens
        in a URL so that it stays on one line
    """
    wj_char = u'\u2060'
    zwsp_char = u'\u200B'

    def replacer(match):
        return match.group(0).replace('/', '/' + zwsp_char) \
                             .replace('/' + zwsp_char + '/' + zwsp_char, '/' + wj_char + '/' + wj_char) \
                             .replace('-', '-' + wj_char) \
                             .replace(':', ':' + wj_char)

    if 'http://' in text:
        return re.sub(r'(?<=http:)\S*', replacer, text)
    if 'https://' in text:
        return re.sub(r'(?<=https:)\S*', replacer, text)
    return text


def safeReplaceUnicode(tree):
    """ Traverses an lxml.etree ElementTree and replaces unicode characters
        with the proper equivalents specified in rfc2629-xhtml.ent.

        Writers should call this method if the entire RFC document needs to
        be ascii formatted
    """
    for element in tree.iter():
        if element.text:
            try:
                element.text = element.text.encode('ascii')
            except UnicodeEncodeError:
                element.text = _replace_unicode_characters(element.text)
        if element.tail:
            try:
                element.tail = element.tail.encode('ascii')
            except UnicodeEncodeError:
                element.tail = _replace_unicode_characters(element.tail)
        for key in element.attrib.keys():
            try:
                element.attrib[key] = element.attrib[key].encode('ascii')
            except UnicodeEncodeError:
                element.attrib[key] = \
                    _replace_unicode_characters(element.attrib[key])


def _replace_unicode_characters(str):
    """ replace those Unicode characters that we do not use internally
        &wj; &zwsp; &nbsp; &nbhy;
    """
    while True:
        match = re.search(u'([^ -\x7e\u2060\u200B\u00A0\u2011\r\n])', str)
        if not match:
            return str
        if match.group(1) in _unicode_replacements:
            str = re.sub(match.group(1), _unicode_replacements[match.group(1)], str)
        else:
            entity = match.group(1).encode('ascii', 'xmlcharrefreplace').decode('ascii')
            str = re.sub(match.group(1), entity, str)
            log.warn('Illegal character replaced in string: ' + entity)


# Ascii representations of unicode chars from rfc2629-xhtml.ent
# Auto-generated from comments in rfc2629-xhtml.ent
_unicode_replacements = {
    u'\x09': ' ',
    u'\xa1': '!',
    u'\xa2': '[cents]',
    u'\xa3': 'GBP',
    u'\xa4': '[currency units]',
    u'\xa5': 'JPY',
    u'\xa6': '|',
    u'\xa7': 'S.',
    u'\xa9': '(C)',
    u'\xaa': 'a',
    u'\xab': '<<',
    u'\xac': '[not]',
    u'\xae': '(R)',
    u'\xaf': '_',
    u'\xb0': 'o',
    u'\xb1': '+/-',
    u'\xb2': '^2',
    u'\xb3': '^3',
    u'\xb4': "'",
    u'\xb5': '[micro]',
    u'\xb6': 'P.',
    u'\xb7': '.',
    u'\xb8': ',',
    u'\xb9': '^1',
    u'\xba': 'o',
    u'\xbb': '>>',
    u'\xbc': '1/4',
    u'\xbd': '1/2',
    u'\xbe': '3/4',
    u'\xbf': '?',
    u'\xc0': 'A',
    u'\xc1': 'A',
    u'\xc2': 'A',
    u'\xc3': 'A',
    u'\xc4': 'Ae',
    u'\xc5': 'Ae',
    u'\xc6': 'AE',
    u'\xc7': 'C',
    u'\xc8': 'E',
    u'\xc9': 'E',
    u'\xca': 'E',
    u'\xcb': 'E',
    u'\xcc': 'I',
    u'\xcd': 'I',
    u'\xce': 'I',
    u'\xcf': 'I',
    u'\xd0': '[ETH]',
    u'\xd1': 'N',
    u'\xd2': 'O',
    u'\xd3': 'O',
    u'\xd4': 'O',
    u'\xd5': 'O',
    u'\xd6': 'Oe',
    u'\xd7': 'x',
    u'\xd8': 'Oe',
    u'\xd9': 'U',
    u'\xda': 'U',
    u'\xdb': 'U',
    u'\xdc': 'Ue',
    u'\xdd': 'Y',
    u'\xde': '[THORN]',
    u'\xdf': 'ss',
    u'\xe0': 'a',
    u'\xe1': 'a',
    u'\xe2': 'a',
    u'\xe3': 'a',
    u'\xe4': 'ae',
    u'\xe5': 'ae',
    u'\xe6': 'ae',
    u'\xe7': 'c',
    u'\xe8': 'e',
    u'\xe9': 'e',
    u'\xea': 'e',
    u'\xeb': 'e',
    u'\xec': 'i',
    u'\xed': 'i',
    u'\xee': 'i',
    u'\xef': 'i',
    u'\xf0': '[eth]',
    u'\xf1': 'n',
    u'\xf2': 'o',
    u'\xf3': 'o',
    u'\xf4': 'o',
    u'\xf5': 'o',
    u'\xf6': 'oe',
    u'\xf7': '/',
    u'\xf8': 'oe',
    u'\xf9': 'u',
    u'\xfa': 'u',
    u'\xfb': 'u',
    u'\xfc': 'ue',
    u'\xfd': 'y',
    u'\xfe': '[thorn]',
    u'\xff': 'y',
    u'\u0152': 'OE',
    u'\u0153': 'oe',
    u'\u0161': 's',
    u'\u0178': 'Y',
    u'\u0192': 'f',
    u'\u02dc': '~',
    u'\u2002': ' ',
    u'\u2003': ' ',
    u'\u2009': ' ',
    u'\u2013': '-',
    u'\u2014': u'-\u002D',
    u'\u2018': "'",
    u'\u2019': "'",
    u'\u201a': "'",
    u'\u201c': '"',
    u'\u201d': '"',
    u'\u201e': '"',
    u'\u2020': '*!*',
    u'\u2021': '*!!*',
    u'\u2022': 'o',
    u'\u2026': '...',
    u'\u2030': '[/1000]',
    u'\u2032': "'",
    u'\u2039': '<',
    u'\u203a': '>',
    u'\u2044': '/',
    u'\u20ac': 'EUR',
    u'\u2122': '[TM]',
    u'\u2190': '<-\u002D',
    u'\u2192': '\u002D->',
    u'\u2194': '<->',
    u'\u21d0': '<==',
    u'\u21d2': '==>',
    u'\u21d4': '<=>',
    u'\u2212': '-',
    u'\u2217': '*',
    u'\u2264': '<=',
    u'\u2265': '>=',
    u'\u2329': '<',
    u'\u232a': '>',

    # rfc2629-other.ent
    u'\u0021': '!',
    u'\u0023': '#',
    u'\u0024': '$',
    u'\u0025': '%',
    u'\u0028': '(',
    u'\u0029': ')',
    u'\u002a': '*',
    u'\u002b': '+',
    u'\u002c': ',',
    u'\u002d': '-',
    u'\u002e': '.',
    u'\u002f': '/',
    u'\u003a': ':',
    u'\u003b': ';',
    u'\u003d': '=',
    u'\u003f': '?',
    u'\u0040': '@',
    u'\u005b': '[',
    u'\u005d': ']',
    u'\u005e': '^',
    u'\u005f': '_',
    u'\u0060': '`',
    u'\u007b': '{',
    u'\u007c': '|',
    u'\u007d': '}',
    u'\u017d': 'Z',
    u'\u017e': 'z',
    u'\u2010': '-',
}


def parse_pi(pi, pis):
    """ Add a processing instruction to the current state

        Will also return the dictionary containing the added instructions
        for use in things like ?include instructions
    """
    if pi.text:
        # Split text in the format 'key="val"'
        chunks = re.split(r'=[\'"]([^\'"]*)[\'"]', pi.text)
        # Create pairs from this flat list, discard last element if odd
        tmp_dict = dict(zip(chunks[::2], chunks[1::2]))
        for key, val in tmp_dict.items():
            # Update main PI state
            pis[key] = val
        # Return the new values added
        return tmp_dict
    return {}


def safeTagSlashedWords(tree):
    """ Traverses an lxml.etree ElementTree and replace words seperated
        by slashes if they are on the list
    """
    slashList = {}
    for element in _slash_replacements:
        slashList[element] = re.sub(u'/', u'\u200B/\u200B', element)

    for element in tree.iter():
        if element.text:
            element.text = _replace_slashed_words(element.text, slashList)
        if element.tail:
            element.tail = _replace_slashed_words(element.tail, slashList)
        # I do not know that this makes any sense
        # for key in element.attrib.keys():
        #    element.attrib[key] = \
        #        _replace_slashed_words(element.attrib[key], slashList)


def _replace_slashed_words(str, slashList):
    """ replace slashed separated words the list with
        <word1> &nbsp; / &nbsp; <word 2>
    """
    match = re.findall(u'(\w+(/\w+)+)', str)
    for item in match:
        if item[0] in slashList:
            str = re.sub(item[0], slashList[item[0]], str)
    return str


_slash_replacements = [
    u'PDF/A',
    u'PDF/UA',
    u'PDF/VT',
    u'S/MIME',
    # If you remove me the regression test fails
    u'this/is/a/long/test',
]<|MERGE_RESOLUTION|>--- conflicted
+++ resolved
@@ -182,11 +182,7 @@
     """
     for element in tree.iter():
         # Preserve formatting on artwork
-<<<<<<< HEAD
         if element.tag is lxml.etree.Comment:
-=======
-        if element.tag == lxml.etree.Comment:
->>>>>>> a436e74c
             continue
         if element.tag != 'artwork' and element.tag != 'sourcecode':
             if element.text is not None:
