--- conflicted
+++ resolved
@@ -1,17 +1,15 @@
-<<<<<<< HEAD
+svgcheck (0.5.14) distribution(s); urgency=low
+
+	* Force a viewBox to be part of the output
+
+-- Jim Schaad <ietf@augustcellars.com>  Fri 12 Apr 2019 12:00:00 -0800
+
 svgcheck (0.5.13) distribution(s); urgency=low
 
 	* Setup so that it can take input from stdin
 	* Clean up so that pyflakes passes
 
 -- Jim Schaad <ietf@augustcellars.com>  Sat 06 Apr 2019 12:00:00 -0800
-=======
-svgcheck (0.5.14) distribution(s); urgency=low
-
-	* Force a viewBox to be part of the output
-
--- Jim Schaad <ietf@augustcellars.com>  Fri 12 Apr 2019 12:00:00 -0800
->>>>>>> ec2ced76
 
 svgcheck (0.5.12) distribution(s); urgency=low
 
