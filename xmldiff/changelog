<<<<<<< HEAD
xmldiff (0.5.18) distribhution(s); urgency=low

	* Change source repository

-- Jim Schaad <ietf@augustcellars.com>  Sun 24 Aug 2019 12:00:00 -0700

xmldiff (0.5.17) distribhution(s); urgency=low
=======
svgcheck (0.5.18) distribhution(s); urgency=low

	* Fix error building paragraphs with 'li'
	* Fix error in JavaScript

-- Jim Schaad <ietf@augustcellars.com>  Sat 17 Aug 2019 12:00:00 -0700

svgcheck (0.5.17) distribhution(s); urgency=low
>>>>>>> 2b1269cd

	* Remove Python 3.4 from the supported list
	* Correct problem with writing unicode on Python 2.7

-- Jim Schaad <ietf@augustcellars.com>  Fri 16 Aug 2019 12:00:00 -0700

xmldiff (0.5.15) distribution(s); urgency=low

	* Change the parameterization on the text difference code to use shorter unmatched strings.
	* Alter how namespaces are displayed so they are not everywhere.

-- Jim Schaad <ietf@augustcellars.com>  Fri 31 May 2019 12:00:00 -0800

xmldiff (0.5.14) distribution(s); urgency=low

	* Change the text matching code to use longer sequences when possible
	* Add 2.7 dependency for enumerations

-- Jim Schaad <ietf@augustcellars.com>  Sun 21 Apr 2019 12:00:00 -0800

xmldiff (0.5.13) distribution(s); urgency=low

	* Clean up so that pyflakes is happy

-- Jim Schaad <ietf@augustcellars.com>  Sat 06 Apr 2019 12:00:00 -0700

xmldiff (0.5.12) distribution(s); urgency=low

	* Add a class to deal with entities when they are not expanded.
	* Remove --template-url option as the templates are now self-contained
	* Load files from the cache if possible

-- Jim Schaad <ietf@augustcellars.com>  Fri 22 Feb 2019 12:00:00 -0800

xmldiff (0.5.11) distribution(s); urgency=low

	* Add code to deal with trees which are going to merge but they	subtrees are going to overlap
	* Add -D option to surpress filling in default attributes from DTD
	* Name spaces are now using a nsX namespace rather than using the {ns}field format.
	* Change the html template to make sure that it is all within the screen.

-- Jim Schaad <ietf@augustcellars.com>  Tue 1 Janc 2019 12:00:00 -0800

xmldiff (0.5.10) distribution(s); urgency=low

	* Make base.html be the default template
	* Add a wdiff.html template which mimics the wdiff marking
	* Deal with getting UTF8 characters in source files - python 2 doesn't like it
	* Clean out some unused items in the manifest file
	* Add the --no-xinclude option.  This option will additionally not process <?rfc include=""?> as well.

-- Jim Schaad <ietf@augustcellars.com>  Mon XX Sept 2018 12:00:00 -0800

xmldiff (0.5.9.1) distribution(s); urgency=low

	* Add missing file to distribution

-- Jim Schaad <ietf@augustcellars.com>  Mon 27 Aug 2018 12:00:00 -0800

xmldiff (0.5.9) distribution(s); urgency=low

	* Complete work to remove JQuery from the html file
	* Make the HTML file be self contained
	* Add space after differences for readability
	* Change the pane re-size algorithm.

-- Jim Schaad <ietf@augustcellars.com>  Mon 6 Aug 2018 12:00:00 -0800

xmldiff (0.5.8.1) distribution(s); urgency=low

	* Switch to a word by word diff computation for display

-- Jim Schaad <ietf@augustcellars.com>  Wed 18 July 2018 12:00:00 -0800

xmldiff (0.5.8) distribution(s); urgency=low

	* Change the underlying difference algorithm used to word based
	* Point to network server for all resources

-- Jim Schaad <ietf@augustcellars.com>  Wed 11 July 2018 12:00:00 -0800

xmldiff (0.5.7) distribution(s); urgency=low

	* Add options dealing w/ no network and no entity resolution

-- Jim Schaad <ietf@augustcellars.com>  Mon 2 July 2018 12:00:00 -0800

xmldiff (0.5.6) distribution(s); urgency=low

	* Make things look prettier
	* Fix top of page sync bug

-- Jim Schaad <ietf@augustcellars.com>  Tue 22 June 2018 12:00:00 -0800

xmldiff (0.5.5) distribution(s); urgency=low

	* Update readme file

-- Jim Schaad <ietf@augustcellars.com>  Tue 11 June 2018 12:00:00 -0800

xmldiff (0.5.4.1) distribution(s); urgency=low

	* Correct path to the build files for C code

-- Jim Schaad <ietf@augustcellars.com>  Thur 10 May 2018 12:00:00 -0800

xmldiff (0.5.4) distribution(s); urgency=low

	* Respect whitespace in comments
	* Make everything be a fixed pitch font based on RPC request
	* Put in code to cause the right and left panels scroll based on the center scrolling

-- Jim Schaad <ietf@augustcellars.com>  Wed 9 May 2018 12:00:00 -0800

xmldiff (0.5.3) distribution(s); urgency=low

	* Move resize javascript into a separate file
	* Move debuging output to being a note so it is not always emitted
	* Fix the fact that half of the command line options are missing
	* Add missing items from the manifest to make the html work correctly.

-- Jim Schaad <ietf@augustcellars.com>  Thur 25 Apr 2018 12:00:00 -0800

xmldiff (0.5.1) distribution(s); urgency=low

	* Tag artwork and sourcecode correctly so that they are formatted as space preserving.
	* Emit the xml declaration and DOCTYPE declaration
	* Switch to a new tree paradigm as the old one did not allow needed cut and paste features.
	* Implement a button to just open modified nodes
	* Setup to have and be able to select from multiple HTML templates.

-- Jim Schaad <ietf@augustcellars.com>  Sun 28 Feb 2018 19:00:00 -0800

xmldiff (0.5.0) distribution(s); urgency=low

	* Many different css changes applied.  Changes include: resize the different columns,
	  add background coloration, wrap lines and make the tree leafs of variable height,
	  change the charset to allow Utf-8 characters.  Long term should point to the column change code,
	  but currently I don't know of a good place.
	* Format paragraphs as a single node in the tree rather than spreading them out over the tree
	  structure.  This improves readability substantially.
	* Force the matching of some v2 and v3 elements which provide equivalent functionality, but have
	  different names.
	* Include comments as nodes in the displayed tree.
	* Fix some errors in the tree merging code so that elements are placed in the correct location.
	* Need to separate the left/right class tagging from the li element as it gets clobbered by the
	  tree code.  Thus the addition of span elements all over the place.
	* Clean up some memory leaks in the distance algorithm.

-- Jim Schaad <ietf@augustcellars.com>  Sun 25 Feb 2018 19:00:00 -0800

xmldiff (0.0.3) distribution(s); urgency=urgency

	* First drop of code - only does pure xml differences

-- Jim Schaad <ietf@augustcellars.com>  Sun 11 Feb 2018 19:00:00 -0800
<|MERGE_RESOLUTION|>--- conflicted
+++ resolved
@@ -1,21 +1,15 @@
-<<<<<<< HEAD
-xmldiff (0.5.18) distribhution(s); urgency=low
+xmldiff (0.5.19) distribution(s); urgency=low
 
 	* Change source repository
 
 -- Jim Schaad <ietf@augustcellars.com>  Sun 24 Aug 2019 12:00:00 -0700
 
-xmldiff (0.5.17) distribhution(s); urgency=low
-=======
-svgcheck (0.5.18) distribhution(s); urgency=low
+xmldiff (0.5.18) distribution(s); urgency=low
 
 	* Fix error building paragraphs with 'li'
 	* Fix error in JavaScript
 
 -- Jim Schaad <ietf@augustcellars.com>  Sat 17 Aug 2019 12:00:00 -0700
-
-svgcheck (0.5.17) distribhution(s); urgency=low
->>>>>>> 2b1269cd
 
 	* Remove Python 3.4 from the supported list
 	* Correct problem with writing unicode on Python 2.7
