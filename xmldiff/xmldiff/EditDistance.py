import re
import sys
<<<<<<< HEAD
import os
from enum import Enum

Console = sys.stdout

class Trace(Enum):
    STOP = 1
    DIAG = 2
    UP = 3
    LEFT = 4


def matrix(left, right):
    if left == right:
        if left[0] == ' ':
            return (0, 1)
        return (0, 1)
    if '\n' in left:
        if '\n' in right:
            return (1, 4)
        return (1, -200)
    elif '\n' in right:
        return (1, -200)
    return (1, -100)
=======

Console = sys.stdout

>>>>>>> 38793dee

def ComputeEdits(leftArray, rightArray):

    d = {}
    trace = {}
    S = len(leftArray)
    T = len(rightArray)

    # skip over matching at the front
    minLength = min(S, T)
    opStart = ['equal', 0, minLength, 0, minLength]
    rangeStart = 0
    for i in range(minLength):
        if leftArray[i] != rightArray[i]:
            opStart[2] = i
            opStart[4] = i
            rangeStart = i
            break

    if opStart[2] == minLength and minLength == S and minLength == T:
        return [opStart]

    rangeEnd = 0
    opEnd = ['equal', S, S, T, T]
    for i in range(1, minLength-rangeStart-1):
        if leftArray[-i] != rightArray[-i]:
            rangeEnd = i - 1
            opEnd[1] = S-i + 1
            opEnd[3] = T-i + 1
            break

<<<<<<< HEAD
    leftIndex = [ i for i in range(rangeStart, len(leftArray)-rangeEnd) ]
    rightIndex = [ i for i in range(rangeStart, len(rightArray)-rangeEnd) ]
    # leftIndex = [ i for i in range(rangeStart, len(leftArray)-rangeEnd) if leftArray[i] != ' ' ]
    # rightIndex = [ i for i in range(rangeStart, len(rightArray)-rangeEnd) if rightArray[i] != ' ' ]
    leftIndex.insert(0, 0)
    rightIndex.insert(0, 0)
=======
    leftIndex = [i for i in range(rangeStart-1, len(leftArray)-rangeEnd)]
    rightIndex = [i for i in range(rangeStart-1, len(rightArray)-rangeEnd)]
>>>>>>> 38793dee

    S = len(leftIndex)
    T = len(rightIndex)

    gap = 10
    o = gap # gap
    e = 3 # extend
    maxNegValue = - 655465

    v = {}
    vDiagonal = 0   # best score in cell
    f = maxNegValue # score from diagonal
    h = maxNegValue # best score ending with gap from left
    g = {}          # best score ending with gap from above
    g[0] = f
    for i in range(1, T):
        v[i] = -o - (i-1)*e
        g[i] = maxNegValue
    
    lengthOfHorizontalGap = 0
    lengthOfVerticalGap = {}

    maximumScore = maxNegValue
    
        
    trace[0, 0] = Trace.STOP
    for i in range(1, S):
        trace[i, 0] = Trace.UP

    for i in range(1, T):
        trace[0, i] = Trace.LEFT


    #  Fil lin the matrices
    for i in range(1, S):   # for all rows
        v[0] = -o - (i - 1) * e

        # Console.write(str(i))
        # Console.write(": \n")
        left = leftArray[leftIndex[i]]

        for j in range(1, T):  # for all columns
            right = rightArray[rightIndex[j]]
<<<<<<< HEAD

            simularityScore = matrix(left, right)
=======
            if left == right:
                d[i, j] = d[i-1, j-1]
            elif '\n' in left and '\n' in right:
                d[i, j] = d[i-1, j-1]
            else:
                d[i, j] = min(d[i-1, j] + (d[i, 0] - d[i-1, 0]),   # Insert
                              d[i, j-1] + (d[0, j] - d[0, j-1]),   # Delete
                              d[i-1, j-1] + d[i, 0] - d[i-1, 0] + \
                              d[0, j] - d[0, j-1])  # Change = max(Insert + Delete)
>>>>>>> 38793dee

            f = vDiagonal + simularityScore[1]

            # which cell from the left?
            if h - e >= v[j-1] - o:
                h -= e
                lengthOfHorizontalGap += simularityScore[0]
            else:
                h = v[j-1] - o
                lengthOfHorizontalGap = 1

            # which cell from above?
            if g[j] - e >= v[j] - o:
                g[j] = g[j] - e
                lengthOfVerticalGap[j] = lengthOfVerticalGap[j] + simularityScore[0]
            else:
                g[j] = v[j] - o
                lengthOfVerticalGap[j] = 1

            vDiagonal = v[j]
            v[j] = max(f, g[j], h)  # get best score
            if v[j] > maximumScore:
                maximumScore = v[j]
                maxi = i
                maxj = j

            if v[j] == f:
                trace[i, j] = Trace.DIAG
            elif v[j] == g[j]:
                trace[i, j] = Trace.UP
                # lengths[l] = lengthOfVerticalGap[j]
            else:
                trace[i, j] = Trace.LEFT
                # lengths[l] = lengthOfHorizontalGap

        # for j in range(1, T):
        #     Console.write("{0:3d} ".format(v[j]))
        # Console.write("\n")
            
        # or j in range(1, T):
        #    Console.write("{0:3d} ".format(g[j]))
        # Console.write("\n")
            
        # for j in range(1, T):
        #    Console.write("{0:3d} ".format(lengthOfVerticalGap[j]))
        # Console.write("\n")

        # for j in range(1, T):
        #     if trace[i,j] == Trace.LEFT:
        #         ch = 'L'
        #     elif trace[i,j] == Trace.UP:
        #         ch = 'U'
        #     elif trace[i,j] == Trace.DIAG:
        #         ch = 'D'
        #     elif trace[i,j] == Trace.STOP:
        #         ch = 'S'
        #     else:
        #         ch = ' '
        #     Console.write("  {0} ".format(ch))
        # Console.write("\n")

        # Reset
        h = maxNegValue
        vDiagonal = 0
        lengthOfHorizontalGap = 0
        # Console.write("\n")

    # Console.write("\n")
    # for i in range(S):
    #    Console.write(str(i))
    #    Console.write(": ")
    #    for j in range(T):
    #        if trace[i,j] == Trace.LEFT:
    #            Console.write('L')
    #        elif trace[i,j] == Trace.UP:
    #            Console.write('U')
    #        elif trace[i,j] == Trace.DIAG:
    #            Console.write('D')
    #        elif trace[i,j] == Trace.STOP:
    #            Console.write('S')
    #        else:
    #            Console.write('X')
    #        Console.write(" ")
    #    Console.write("\n")

    i = S - 1
    j = T - 1
<<<<<<< HEAD
=======
    # val = d[i, j]
    ops = []
>>>>>>> 38793dee
    leftIndex.append(leftIndex[-1]+1)
    rightIndex.append(rightIndex[-1]+1)
    ops = []

    op = opEnd

    stillGoing = True
    while stillGoing:
        if trace[i, j] == Trace.UP:
            op1 = ['remove', leftIndex[i], leftIndex[i+1], rightIndex[j+1], rightIndex[j+1]]
            i -= 1
        elif trace[i, j] == Trace.LEFT:
            op1 = ['insert', leftIndex[i+1], leftIndex[i+1], rightIndex[j], rightIndex[j+1]]
            j -= 1
        elif trace[i, j] == Trace.DIAG:
            if leftArray[leftIndex[i]] == rightArray[rightIndex[j]]:
                op1 = ['equal', leftIndex[i], leftIndex[i+1], rightIndex[j], rightIndex[j+1]]
            else:
<<<<<<< HEAD
                op1 = ['swap', leftIndex[i],  leftIndex[i+1], rightIndex[j], rightIndex[j+1]]
            i -= 1
            j -= 1
        else:
            stillGoing = False
            ops.append(op)
            break
        
=======
                op1 = ['insert', leftIndex[i+1], leftIndex[i+1], rightIndex[j], rightIndex[j+1]]
                j -= 1

>>>>>>> 38793dee
        if op1[0] == op[0]:
            op[1] = op1[1]
            op[3] = op1[3]
        else:
            ops.append(op)
            op = op1

    # ops.append(op)
    ops.append(opStart)
    ops = list(ops)
    ops.reverse()

    # Console.write("Pre compression\n")
    # for op in ops:
    #     Console.write("%s %2d %2d %2d %2d '%s' '%s'\n" % (op[0], op[1], op[2], op[3], op[4],
    #           ''.join(leftArray[op[1]:op[2]]), ''.join(rightArray[op[3]:op[4]])))
    ops = CompressEdits(ops, leftArray, rightArray)

    return ops


def DoWhiteArray(text):
    result = []
    #  At some point I want to split whitespace with
    #  CR in them to multiple lines
    for right in re.split(r'([\s\xa0=]+)', text):
        if len(right) == 0:
            continue
        if right.isspace():
            lastCh = '*'
            for ch in right:
                if ch == ' ':
                    if lastCh != ' ':
                        result.append(ch)
                else:
                    result.append(ch)
                lastCh = ch
        else:
            result.append(right)
    return result


def CompressEdits(ops, leftArray, rightArray):
    opsNew = []
    left = None
    right = None

    for i in range(len(ops)):
        if ops[i][0] == 'remove':
            if leftArray[ops[i][1]][0] == '\n' and right is not None:
                opsNew.append(right)
                right = None
            if left is not None:
                left[2] = ops[i][2]
            else:
                left = ops[i]
        elif ops[i][0] == 'insert':
            if rightArray[ops[i][3]][0] == '\n' and left is not None:
                opsNew.append(left)
                left = None
            if right is not None:
                right[4] = ops[i][4]
            else:
                right = ops[i]
        else:
            if ops[i][2] - ops[i][1] == 1 and \
               (leftArray[ops[i][1]] == u' ' or leftArray[ops[i][1]] == u'\xa0') and \
               i+1 < len(ops) and ops[i+1][0] != 'equal' and not (left is None and right is None):
                if left is not None:
                    left[2] = ops[i][2]
                else:
                    left = ['remove', ops[i][1], ops[i][2], ops[i][3], ops[i][4]]
                if right is not None:
                    right[4] = ops[i][4]
                else:
                    right = ['insert', ops[i][1], ops[i][2], ops[i][3], ops[i][4]]
            else:
                if left is not None:
                    opsNew.append(left)
                    left = None
                if right is not None:
                    opsNew.append(right)
                    right = None
                opsNew.append(ops[i])

    if left is not None:
        opsNew.append(left)
    if right is not None:
        opsNew.append(right)

    return opsNew


if __name__ == '__main__':
    old = " attr1=\"value2\""
    new = " attr1=\"value1\""

    leftArray = DoWhiteArray(old)
    rightArray = DoWhiteArray(new)

    ops = ComputeEdits(leftArray, rightArray)

    for op in ops:
        Console.write("%s %2d %2d %2d %2d '%s' '%s'\n" %
                      (op[0], op[1], op[2], op[3], op[4],
                       ''.join(leftArray[op[1]:op[2]]), ''.join(rightArray[op[3]:op[4]])))

    Console.write("**********************************************\n")

    old = "This is\xa0a\xa0message\nwith one change"
    new = "This is\xa0a message with\ntwo change"
    leftArray = DoWhiteArray(old)
    rightArray = DoWhiteArray(new)

    ops = ComputeEdits(leftArray, rightArray)

    for op in ops:
        Console.write("%s %2d %2d %2d %2d '%s' '%s'\n" %
                      (op[0], op[1], op[2], op[3], op[4],
                       ''.join(leftArray[op[1]:op[2]]), ''.join(rightArray[op[3]:op[4]])))

    Console.write("**********************************************\n")

<<<<<<< HEAD
    old = "This document specifies algorithm identifiers and ASN.1 encoding formats for Elliptic Curve constructs using the curve25519 and curve448 curves. <!--\xa0Remove\xa0ph\n\xa0The\xa0signature\xa0algorithms\xa0covered\xa0are\xa0Ed25519,\xa0Ed25519ph,\xa0Ed448\xa0and\xa0Ed448ph.\n-->\nThe signature algorithms covered are Ed25519 and Ed448. The key agreement algorithm covered are X25519 and X448. The encoding for Public Key, Private Key and EdDSA digital signature structures is provided."
    
    new = "This document specifies algorithm identifiers and ASN.1 encoding formats for elliptic curve constructs using the curve25519 and curve448 curves.  The signature algorithms covered are Ed25519 and Ed448.  The key agreement algorithms covered are X25519 and X448.  The encoding for public key, private key, and Edwards-curve Digital Signature Algorithm (EdDSA) structures is provided."
    old = "This document specifies Elliptic Curve constructs using the curve25519"
    new = "This document specifies elliptic curve constructs using the curve25519"
    leftArray = DoWhiteArray(old)
    rightArray = DoWhiteArray(new)

    ops = ComputeEdits(leftArray, rightArray)

    for op in ops:
        Console.write("%s %2d %2d %2d %2d '%s' '%s'\n" % (op[0], op[1], op[2], op[3], op[4], ''.join(leftArray[op[1]:op[2]]), ''.join(rightArray[op[3]:op[4]])))

    Console.write("**********************************************\n")

    old = "This document specifies algorithm identifiers and ASN.1 encoding formats for Elliptic Curve constructs using the curve25519 and curve448 curves. <!--\xa0Remove\xa0ph\n\xa0The\xa0signature\xa0algorithms\xa0covered\xa0are\xa0Ed25519,\xa0Ed25519ph,\xa0Ed448\xa0and\xa0Ed448ph.\n-->\nThe signature algorithms covered are Ed25519 and Ed448. The key agreement algorithm covered are X25519 and X448. The encoding for Public Key, Private Key and EdDSA digital signature structures is provided."
    
    new = "This document specifies algorithm identifiers and ASN.1 encoding formats for elliptic curve constructs using the curve25519 and curve448 curves.  The signature algorithms covered are Ed25519 and Ed448.  The key agreement algorithms covered are X25519 and X448.  The encoding for public key, private key, and Edwards-curve Digital Signature Algorithm (EdDSA) structures is provided."
=======
    old = "This document specifies algorithm identifiers and ASN.1 encoding formats for " + \
          "Elliptic Curve constructs using the curve25519 and curve448 curves. <!--\xa0" + \
          "Remove\xa0ph\n\xa0The\xa0signature\xa0algorithms\xa0covered\xa0are\xa0Ed25519,\xa0" + \
          "Ed25519ph,\xa0Ed448\xa0and\xa0Ed448ph.\n-->\nThe signature algorithms covered are " + \
          "Ed25519 and Ed448. The key agreement algorithm covered are X25519 and X448. The " + \
          "encoding for Public Key, Private Key and EdDSA digital signature structures is provided."

    new = "This document specifies algorithm identifiers and ASN.1 encoding formats for " + \
          "elliptic curve constructs using the curve25519 and curve448 curves.  The " + \
          "signature algorithms covered are Ed25519 and Ed448.  The key agreement algorithms " + \
          "covered are X25519 and X448.  The encoding for public key, private key, and Edwards-" + \
          "curve Digital Signature Algorithm (EdDSA) structures is provided."
>>>>>>> 38793dee
    leftArray = DoWhiteArray(old)
    rightArray = DoWhiteArray(new)

    ops = ComputeEdits(leftArray, rightArray)

    for op in ops:
        Console.write("%s %2d %2d %2d %2d '%s' '%s'\n" %
                      (op[0], op[1], op[2], op[3], op[4],
                       ''.join(leftArray[op[1]:op[2]]), ''.join(rightArray[op[3]:op[4]])))

    Console.write("**********************************************\n")
    old = "The encoding for Public Key, Private Key and EdDSA digital signature structures " + \
          "is provided."
    new = "The encoding for public key, private key, and Edwards-curve Digital Signature " + \
          "Algorithm (EdDSA) structures is provided."
    leftArray = DoWhiteArray(old)
    rightArray = DoWhiteArray(new)

    ops = ComputeEdits(leftArray, rightArray)

    for op in ops:
        Console.write("%s %2d %2d %2d %2d '%s' '%s'\n" %
                      (op[0], op[1], op[2], op[3], op[4],
                       ''.join(leftArray[op[1]:op[2]]), ''.join(rightArray[op[3]:op[4]])))

    Console.write("**********************************************\n")

    old = "In <xref target=\"RFC8032\"/> the elliptic curve signature system Edwards-curve " + \
          "Digital Signature Algorithm (EdDSA) is described along with a recommendation for " + \
          "the use of the curve25519 and curve448. EdDSA has defined two modes, the PureEdDSA " + \
          "mode without pre-hashing, and the HashEdDSA mode with pre-hashing.\n<!--\xa0Remove" + \
          "\xa0pre-hash\nThe\xa0Ed25519ph\xa0and\xa0Ed448ph\xa0algorithm\xa0definitions\xa0s" + \
          "pecify\xa0the\xa0one-way\xa0hash\xa0function\xa0that\xa0is\xa0used\xa0for\xa0pre-" + \
          "hashing.\nThe\xa0convention\xa0used\xa0for\xa0identifying\xa0the\xa0algorithm/curve" + \
          "\xa0combinations\xa0are\xa0to\xa0use\xa0the\xa0Ed25519\xa0and\xa0Ed448\xa0for\xa0the" + \
          "\xa0PureEdDSA\xa0mode,\xa0with\xa0Ed25519ph\xa0and\xa0Ed448ph\xa0for\xa0the\xa0" + \
          "HashEdDSA\xa0mode.\n-->\nThe convention used for identifying the algorithm/curve " + \
          "combinations is to use \"Ed25519\" and \"Ed448\" for the PureEdDSA mode. The " + \
          "document " + \
          "does not provide the conventions needed for the pre-hash versions of the signature " + \
          "algorithm. The use of the OIDs is described for public keys, private keys and " + \
          "signatures."
    new = "In <xref target=\"RFC8032\"/> the elliptic curve signature system Edwards-curve " + \
          "Digital Signature Algorithm (EdDSA) is described along with a recommendation for " + \
          "the use of the curve25519 and curve448.  EdDSA has defined two modes: the PureEdDSA " + \
          "mode without prehashing and the HashEdDSA mode with prehashing.  The convention " + \
          "used for identifying the algorithm/curve combinations is to use \"Ed25519\" and " + \
          "\"Ed448\" for the PureEdDSA mode.  This document does not provide the conventions " + \
          "needed for the prehash versions of the signature algorithm.  The use of the OIDs is " + \
          "described for public keys, private keys and signatures."

    leftArray = DoWhiteArray(old)
    rightArray = DoWhiteArray(new)
    ops = ComputeEdits(leftArray, rightArray)
    for op in ops:
        Console.write("%s %2d %2d %2d %2d '%s' '%s'\n" %
                      (op[0], op[1], op[2], op[3], op[4],
                       ''.join(leftArray[op[1]:op[2]]), ''.join(rightArray[op[3]:op[4]])))<|MERGE_RESOLUTION|>--- conflicted
+++ resolved
@@ -1,6 +1,5 @@
 import re
 import sys
-<<<<<<< HEAD
 import os
 from enum import Enum
 
@@ -25,11 +24,9 @@
     elif '\n' in right:
         return (1, -200)
     return (1, -100)
-=======
 
 Console = sys.stdout
 
->>>>>>> 38793dee
 
 def ComputeEdits(leftArray, rightArray):
 
@@ -61,17 +58,12 @@
             opEnd[3] = T-i + 1
             break
 
-<<<<<<< HEAD
     leftIndex = [ i for i in range(rangeStart, len(leftArray)-rangeEnd) ]
     rightIndex = [ i for i in range(rangeStart, len(rightArray)-rangeEnd) ]
     # leftIndex = [ i for i in range(rangeStart, len(leftArray)-rangeEnd) if leftArray[i] != ' ' ]
     # rightIndex = [ i for i in range(rangeStart, len(rightArray)-rangeEnd) if rightArray[i] != ' ' ]
     leftIndex.insert(0, 0)
     rightIndex.insert(0, 0)
-=======
-    leftIndex = [i for i in range(rangeStart-1, len(leftArray)-rangeEnd)]
-    rightIndex = [i for i in range(rangeStart-1, len(rightArray)-rangeEnd)]
->>>>>>> 38793dee
 
     S = len(leftIndex)
     T = len(rightIndex)
@@ -115,20 +107,8 @@
 
         for j in range(1, T):  # for all columns
             right = rightArray[rightIndex[j]]
-<<<<<<< HEAD
 
             simularityScore = matrix(left, right)
-=======
-            if left == right:
-                d[i, j] = d[i-1, j-1]
-            elif '\n' in left and '\n' in right:
-                d[i, j] = d[i-1, j-1]
-            else:
-                d[i, j] = min(d[i-1, j] + (d[i, 0] - d[i-1, 0]),   # Insert
-                              d[i, j-1] + (d[0, j] - d[0, j-1]),   # Delete
-                              d[i-1, j-1] + d[i, 0] - d[i-1, 0] + \
-                              d[0, j] - d[0, j-1])  # Change = max(Insert + Delete)
->>>>>>> 38793dee
 
             f = vDiagonal + simularityScore[1]
 
@@ -216,11 +196,9 @@
 
     i = S - 1
     j = T - 1
-<<<<<<< HEAD
-=======
+
     # val = d[i, j]
     ops = []
->>>>>>> 38793dee
     leftIndex.append(leftIndex[-1]+1)
     rightIndex.append(rightIndex[-1]+1)
     ops = []
@@ -239,7 +217,6 @@
             if leftArray[leftIndex[i]] == rightArray[rightIndex[j]]:
                 op1 = ['equal', leftIndex[i], leftIndex[i+1], rightIndex[j], rightIndex[j+1]]
             else:
-<<<<<<< HEAD
                 op1 = ['swap', leftIndex[i],  leftIndex[i+1], rightIndex[j], rightIndex[j+1]]
             i -= 1
             j -= 1
@@ -247,12 +224,7 @@
             stillGoing = False
             ops.append(op)
             break
-        
-=======
-                op1 = ['insert', leftIndex[i+1], leftIndex[i+1], rightIndex[j], rightIndex[j+1]]
-                j -= 1
-
->>>>>>> 38793dee
+
         if op1[0] == op[0]:
             op[1] = op1[1]
             op[3] = op1[3]
@@ -376,7 +348,6 @@
 
     Console.write("**********************************************\n")
 
-<<<<<<< HEAD
     old = "This document specifies algorithm identifiers and ASN.1 encoding formats for Elliptic Curve constructs using the curve25519 and curve448 curves. <!--\xa0Remove\xa0ph\n\xa0The\xa0signature\xa0algorithms\xa0covered\xa0are\xa0Ed25519,\xa0Ed25519ph,\xa0Ed448\xa0and\xa0Ed448ph.\n-->\nThe signature algorithms covered are Ed25519 and Ed448. The key agreement algorithm covered are X25519 and X448. The encoding for Public Key, Private Key and EdDSA digital signature structures is provided."
     
     new = "This document specifies algorithm identifiers and ASN.1 encoding formats for elliptic curve constructs using the curve25519 and curve448 curves.  The signature algorithms covered are Ed25519 and Ed448.  The key agreement algorithms covered are X25519 and X448.  The encoding for public key, private key, and Edwards-curve Digital Signature Algorithm (EdDSA) structures is provided."
@@ -395,20 +366,7 @@
     old = "This document specifies algorithm identifiers and ASN.1 encoding formats for Elliptic Curve constructs using the curve25519 and curve448 curves. <!--\xa0Remove\xa0ph\n\xa0The\xa0signature\xa0algorithms\xa0covered\xa0are\xa0Ed25519,\xa0Ed25519ph,\xa0Ed448\xa0and\xa0Ed448ph.\n-->\nThe signature algorithms covered are Ed25519 and Ed448. The key agreement algorithm covered are X25519 and X448. The encoding for Public Key, Private Key and EdDSA digital signature structures is provided."
     
     new = "This document specifies algorithm identifiers and ASN.1 encoding formats for elliptic curve constructs using the curve25519 and curve448 curves.  The signature algorithms covered are Ed25519 and Ed448.  The key agreement algorithms covered are X25519 and X448.  The encoding for public key, private key, and Edwards-curve Digital Signature Algorithm (EdDSA) structures is provided."
-=======
-    old = "This document specifies algorithm identifiers and ASN.1 encoding formats for " + \
-          "Elliptic Curve constructs using the curve25519 and curve448 curves. <!--\xa0" + \
-          "Remove\xa0ph\n\xa0The\xa0signature\xa0algorithms\xa0covered\xa0are\xa0Ed25519,\xa0" + \
-          "Ed25519ph,\xa0Ed448\xa0and\xa0Ed448ph.\n-->\nThe signature algorithms covered are " + \
-          "Ed25519 and Ed448. The key agreement algorithm covered are X25519 and X448. The " + \
-          "encoding for Public Key, Private Key and EdDSA digital signature structures is provided."
-
-    new = "This document specifies algorithm identifiers and ASN.1 encoding formats for " + \
-          "elliptic curve constructs using the curve25519 and curve448 curves.  The " + \
-          "signature algorithms covered are Ed25519 and Ed448.  The key agreement algorithms " + \
-          "covered are X25519 and X448.  The encoding for public key, private key, and Edwards-" + \
-          "curve Digital Signature Algorithm (EdDSA) structures is provided."
->>>>>>> 38793dee
+
     leftArray = DoWhiteArray(old)
     rightArray = DoWhiteArray(new)
 
