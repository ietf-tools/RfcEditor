--- conflicted
+++ resolved
@@ -3,11 +3,7 @@
 # ----------------------------------------------------
 
 # Static values
-<<<<<<< HEAD
-__version__ = '0.5.20'
-=======
-__version__ = '0.6.0'
->>>>>>> 5cfb98e4
+__version__ = '0.6.1'
 NAME = 'xmldiff'
 VERSION = [int(i) if i.isdigit() else i for i in __version__.split('.')]
 
