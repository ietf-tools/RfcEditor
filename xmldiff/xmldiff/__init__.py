--- conflicted
+++ resolved
@@ -1,11 +1,8 @@
 
 
 # Static values
-<<<<<<< HEAD
 __version__  = '0.5.10'
-=======
 __version__  = '0.5.9.1'
->>>>>>> e0d8fcdd
 NAME         = 'xmldiff'
 VERSION      = [ int(i) if i.isdigit() else i for i in __version__.split('.') ]
 
